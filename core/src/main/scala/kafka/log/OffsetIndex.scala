--- conflicted
+++ resolved
@@ -83,28 +83,20 @@
         Utils.swallow(raf.close())
       }
     }
-<<<<<<< HEAD
-  
+
+  info("Created index file %s with maxEntries = %d, maxIndexSize = %d, entries = %d, lastOffset = %d"
+    .format(file.getAbsolutePath, maxEntries, maxIndexSize, entries(), lastOffset))
+
   /**
    * The maximum number of eight-byte entries this index can hold
    */
   def maxEntries = mmap.limit / 8
   
   /* the number of eight-byte entries currently in the index */
-=======
-
-  /* the number of entries in the index */
->>>>>>> a4095319
   private var size = new AtomicInteger(mmap.position / 8)
   
   /* the last offset in the index */
   var lastOffset = readLastOffset()
-  
-  info("Created index file %s with maxEntries = %d, maxIndexSize = %d, entries = %d, lastOffset = %d"
-    .format(file.getAbsolutePath, maxEntries, maxIndexSize, entries(), lastOffset))
-
-  /* the maximum number of entries this index can hold */
-  def maxEntries = mmap.limit / 8
 
   /**
    * The last offset written to the index
